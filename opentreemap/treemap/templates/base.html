--- conflicted
+++ resolved
@@ -104,27 +104,7 @@
     </div>
 
     <footer>
-<<<<<<< HEAD
-      <div class="footer-inner">
-        <ul class="inline pull-left">
-          {% comment %}
-          {% with linkData=request.instance.config.linkData %}
-          <li><a href="{% if linkData.treekey %}{{ linkData.treekey }}{% else %}http://www.arborday.org/trees/whatTree/{% endif %}">{% trans "Tree Key" %}</a></li>
-          <li><a href="javascript:;">{% trans "Resources" %}</a></li>
-          <li><a href="javascript:;">{% trans "FAQ" %}</a></li>
-          <li><a href="javascript:;">{% trans "About" %}</a></li>
-          {% if linkData.contact %}
-          <li><a href="mailto:{{ linkData.contact }}">{% trans "Contact" %}</a></li>
-          {% endif %}
-          {% endwith %}
-          {% endcomment %}
-        </ul>
-        <a href="javascript:;" class="pull-right partners">Partners</a>
-      </div>
-    </footer>
-=======
     {% block footer %}
->>>>>>> 14c19f85
     {% endblock footer %}
     </footer>
 
