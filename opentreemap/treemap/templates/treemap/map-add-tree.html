{% load form_extras %}
{% load i18n %}

{% with nsteps=3 %}
<div class="sidebar-inner">
    <a href="javascript:;" class="close cancelBtn small">×</a>
    <h3>Add a Tree</h3>
    <div class="add-step-container">
        {% include "treemap/partials/step_set_location.html" with step=1 feature_name="tree" %}
        <div class="add-step">
            <div class="add-step-header">2. {% trans "Add species and additional info" %}</div>
            <div class="add-step-content">
                <form id="add-tree-form" onsubmit="return false;">
                    {# The "add-tree-species" label is used as an id prefix in "species_ul.html" #}
                    {% create "add-tree-species" from "Tree.species" in request.instance withtemplate "treemap/field/species_div.html" %}
                    {% trans "Trunk Diameter" as diameter %}
                    {% create diameter from "Tree.diameter" in request.instance withtemplate "treemap/field/diameter_div.html" %}

                    {% for label, identifier in fields_for_add_tree %}
                    {% create label from identifier in request.instance withtemplate "treemap/field/div.html" %}
                    {% endfor %}

                    {% include 'treemap/partials/hidden_address.html' with object_name='plot' %}
                </form>
            </div>
            {% include 'treemap/partials/step_controls.html' with step=2 %}
        </div>
        <div class="add-step">
            <div class="add-step-header">3. {% trans "Finalize this tree" %}</div>
            <div class="add-step-content">
                <h3 class="summaryHead"></h3>
                <h6 class="summarySubhead"></h6>
                <h4 class="summaryAddress"></h4>
                <h6>Nearby Address</h6>
                <hr/>
                <label>{% trans "After I add this tree..." %}</label>
                <span>
                    <input type="radio" name="addTreeOptions" value="copy" id="addtree-addsame" /><label for="addtree-addsame">
                        {% trans "Add another tree with these details" %}
                    </label>
                </span>
                <span>
                    <input type="radio" name="addTreeOptions" value="new" id="addtree-addnew" /><label for="addtree-addnew">
                        {% trans "Add another tree with new details" %}
                    </label>
                </span>
                <span>
                    <input type="radio" name="addTreeOptions" value="edit" id="addtree-viewdetails" /><label for="addtree-viewdetails">
                        {% trans "Continue editing this tree" %}
                    </label>
                </span>
                <span>
<<<<<<< HEAD
                    <input type="radio" name="addTreeOptions" value="close" id="addtree-done" checked /><label for="addtree-done">
                        {% trans "I'm done" %}
=======
                    <input type="radio" name="addFeatureOptions" value="close" id="addtree-done" checked /><label for="addtree-done">
                        {% trans "I'm done!" %}
>>>>>>> a4261445
                    </label>
                </span>
            </div>
            {% include 'treemap/partials/step_controls.html' with step=3 %}
        </div>
    </div>
</div>
{% endwith %}<|MERGE_RESOLUTION|>--- conflicted
+++ resolved
@@ -50,13 +50,8 @@
                     </label>
                 </span>
                 <span>
-<<<<<<< HEAD
-                    <input type="radio" name="addTreeOptions" value="close" id="addtree-done" checked /><label for="addtree-done">
-                        {% trans "I'm done" %}
-=======
                     <input type="radio" name="addFeatureOptions" value="close" id="addtree-done" checked /><label for="addtree-done">
                         {% trans "I'm done!" %}
->>>>>>> a4261445
                     </label>
                 </span>
             </div>
