{% load l10n %}
{% load i18n %}
{% if field.is_visible %}
  {% if field.search_type == 'RANGE' %}
<<<<<<< HEAD
    {% with 'data-class=search data-search-type=MIN id=min'|add:field.id as extra %}
      {% include "treemap/field/inputs.html" %}
    {% endwith %}
    <span>
      {# Translators: This is in-between two date boxes for a range search #}
      {% trans "through" %}
    </span>
    {% with 'data-class=search data-search-type=MAX id=max'|add:field.id as extra %}
      {% include "treemap/field/inputs.html" %}
    {% endwith %}
=======
    <div class="search-range">
        <label>{{ field.label }}</label>
        {% with 'data-class=search data-search-type=MIN id=min'|add:field.id as extra %}
          {% include "treemap/field/inputs.html" %}
        {% endwith %}
        <span>
          {# Translators: This is in-between two date boxes for a range search #}
          {% trans "through" %}
        </span>
        {% with 'data-class=search data-search-type=MAX id=max'|add:field.id as extra %}
          {% include "treemap/field/inputs.html" %}
        {% endwith %}
    </div>
>>>>>>> a4261445
  {% else %}
    <span>
    {% with 'data-class=search data-search-type='|add:field.search_type|add:' id='|add:field.id as extra %}
      {% include "treemap/field/inputs.html" %}
    {% endwith %}
      <label for="{{ field.id }}">
        {{ field.label }}
      </label>
    </span>
  {% endif %}
{% endif %}<|MERGE_RESOLUTION|>--- conflicted
+++ resolved
@@ -2,32 +2,19 @@
 {% load i18n %}
 {% if field.is_visible %}
   {% if field.search_type == 'RANGE' %}
-<<<<<<< HEAD
-    {% with 'data-class=search data-search-type=MIN id=min'|add:field.id as extra %}
-      {% include "treemap/field/inputs.html" %}
-    {% endwith %}
-    <span>
-      {# Translators: This is in-between two date boxes for a range search #}
-      {% trans "through" %}
-    </span>
-    {% with 'data-class=search data-search-type=MAX id=max'|add:field.id as extra %}
-      {% include "treemap/field/inputs.html" %}
-    {% endwith %}
-=======
     <div class="search-range">
-        <label>{{ field.label }}</label>
-        {% with 'data-class=search data-search-type=MIN id=min'|add:field.id as extra %}
-          {% include "treemap/field/inputs.html" %}
-        {% endwith %}
-        <span>
-          {# Translators: This is in-between two date boxes for a range search #}
-          {% trans "through" %}
-        </span>
-        {% with 'data-class=search data-search-type=MAX id=max'|add:field.id as extra %}
-          {% include "treemap/field/inputs.html" %}
-        {% endwith %}
+      <label>{{ field.label }}</label>
+      {% with 'data-class=search data-search-type=MIN id=min'|add:field.id as extra %}
+        {% include "treemap/field/inputs.html" %}
+      {% endwith %}
+      <span>
+        {# Translators: This is in-between two date boxes for a range search #}
+        {% trans "through" %}
+      </span>
+      {% with 'data-class=search data-search-type=MAX id=max'|add:field.id as extra %}
+        {% include "treemap/field/inputs.html" %}
+      {% endwith %}
     </div>
->>>>>>> a4261445
   {% else %}
     <span>
     {% with 'data-class=search data-search-type='|add:field.search_type|add:' id='|add:field.id as extra %}
